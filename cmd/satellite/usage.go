// Copyright (C) 2019 Storj Labs, Inc.
// See LICENSE for copying information.

package main

import (
	"context"
	"encoding/csv"
	"fmt"
	"io"
	"os"
	"strconv"
	"time"

	"github.com/zeebo/errs"
	"go.uber.org/zap"

	"storj.io/storj/pkg/accounting"
	"storj.io/storj/satellite/satellitedb"
)

// generateCSV creates a report with node usage data for all nodes in a given period which can be used for payments
func generateCSV(ctx context.Context, start time.Time, end time.Time, output io.Writer) error {
	db, err := satellitedb.New(zap.L().Named("db"), nodeUsageCfg.Database)
	if err != nil {
		return errs.New("error connecting to master database on satellite: %+v", err)
	}
	defer func() {
		err = errs.Combine(err, db.Close())
	}()

	rows, err := db.Accounting().QueryPaymentInfo(ctx, start, end)
	if err != nil {
		return err
	}

	w := csv.NewWriter(output)
	headers := []string{
		"nodeID",
		"nodeCreationDate",
		"auditSuccessRatio",
		"byte-hours:AtRest",
		"bytes:BWRepair-GET",
		"bytes:BWRepair-PUT",
		"bytes:BWAudit",
		"bytes:BWPut",
		"bytes:BWGet",
		"walletAddress",
	}
	if err := w.Write(headers); err != nil {
		return err
	}

	for _, row := range rows {
<<<<<<< HEAD
		nid := row.NodeID

		stats, err := db.StatDB().Get(ctx, nid)
		if err != nil {
			return err
		}

		row.Wallet = stats.Operator.Wallet
=======
>>>>>>> 3f3209c8
		record := structToStringSlice(row)
		if err := w.Write(record); err != nil {
			return err
		}
	}
	if err := w.Error(); err != nil {
		return err
	}
	w.Flush()
	if output != os.Stdout {
		fmt.Println("Generated node usage report for payments")
	}
	return err
}

func structToStringSlice(s *accounting.CSVRow) []string {
	record := []string{
		s.NodeID.String(),
		s.NodeCreationDate.Format("2006-01-02"),
		strconv.FormatFloat(s.AuditSuccessRatio, 'f', 5, 64),
		strconv.FormatFloat(s.AtRestTotal, 'f', 5, 64),
		strconv.FormatInt(s.GetRepairTotal, 10),
		strconv.FormatInt(s.PutRepairTotal, 10),
		strconv.FormatInt(s.GetAuditTotal, 10),
		strconv.FormatInt(s.PutTotal, 10),
		strconv.FormatInt(s.GetTotal, 10),
		s.Wallet,
	}
	return record
}<|MERGE_RESOLUTION|>--- conflicted
+++ resolved
@@ -52,7 +52,6 @@
 	}
 
 	for _, row := range rows {
-<<<<<<< HEAD
 		nid := row.NodeID
 
 		stats, err := db.StatDB().Get(ctx, nid)
@@ -61,8 +60,6 @@
 		}
 
 		row.Wallet = stats.Operator.Wallet
-=======
->>>>>>> 3f3209c8
 		record := structToStringSlice(row)
 		if err := w.Write(record); err != nil {
 			return err
